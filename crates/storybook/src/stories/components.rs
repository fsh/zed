pub mod breadcrumb;
<<<<<<< HEAD
pub mod context_menu;
=======
pub mod chat_panel;
pub mod collab_panel;
>>>>>>> 34bd1492
pub mod facepile;
pub mod keybinding;
pub mod palette;
pub mod project_panel;
pub mod status_bar;
pub mod tab_bar;
pub mod terminal;
pub mod title_bar;
pub mod toolbar;
pub mod traffic_lights;<|MERGE_RESOLUTION|>--- conflicted
+++ resolved
@@ -1,10 +1,7 @@
 pub mod breadcrumb;
-<<<<<<< HEAD
-pub mod context_menu;
-=======
 pub mod chat_panel;
 pub mod collab_panel;
->>>>>>> 34bd1492
+pub mod context_menu;
 pub mod facepile;
 pub mod keybinding;
 pub mod palette;
