--- conflicted
+++ resolved
@@ -1,13 +1,8 @@
 use editor::Editor;
 use gpui::{
     div, prelude::*, rems, uniform_list, AnyElement, AppContext, DismissEvent, Div, EventEmitter,
-<<<<<<< HEAD
-    FocusHandle, FocusableView, MouseButton, MouseDownEvent, Render, Task, UniformListScrollHandle,
-    View, ViewContext, WindowContext,
-=======
     FocusHandle, FocusableView, Length, MouseButton, MouseDownEvent, Render, Task,
     UniformListScrollHandle, View, ViewContext, WindowContext,
->>>>>>> 426d2981
 };
 use std::{cmp, sync::Arc};
 use ui::{prelude::*, v_stack, Color, Divider, Label};
@@ -210,10 +205,7 @@
 }
 
 impl<D: PickerDelegate> EventEmitter<DismissEvent> for Picker<D> {}
-<<<<<<< HEAD
-=======
 impl<D: PickerDelegate> ModalView for Picker<D> {}
->>>>>>> 426d2981
 
 impl<D: PickerDelegate> Render for Picker<D> {
     type Element = Div;
