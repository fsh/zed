--- conflicted
+++ resolved
@@ -38,13 +38,7 @@
 }
 
 impl Render for ActiveBufferLanguage {
-<<<<<<< HEAD
-    type Output = Div;
-
-    fn render(&mut self, cx: &mut ViewContext<Self>) -> Div {
-=======
     fn render(&mut self, cx: &mut ViewContext<Self>) -> impl Element {
->>>>>>> 81b03d37
         div().when_some(self.active_language.as_ref(), |el, active_language| {
             let active_language_text = if let Some(active_language_text) = active_language {
                 active_language_text.to_string()
